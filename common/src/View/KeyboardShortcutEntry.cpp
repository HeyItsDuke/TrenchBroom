--- conflicted
+++ resolved
@@ -1,18 +1,18 @@
 /*
  Copyright (C) 2010-2017 Kristian Duske
-
+ 
  This file is part of TrenchBroom.
-
+ 
  TrenchBroom is free software: you can redistribute it and/or modify
  it under the terms of the GNU General Public License as published by
  the Free Software Foundation, either version 3 of the License, or
  (at your option) any later version.
-
+ 
  TrenchBroom is distributed in the hope that it will be useful,
  but WITHOUT ANY WARRANTY; without even the implied warranty of
  MERCHANTABILITY or FITNESS FOR A PARTICULAR PURPOSE.  See the
  GNU General Public License for more details.
-
+ 
  You should have received a copy of the GNU General Public License
  along with TrenchBroom. If not, see <http://www.gnu.org/licenses/>.
  */
@@ -29,14 +29,14 @@
 
         KeyboardShortcutEntry::KeyboardShortcutEntry(const KeyboardShortcutEntry& other) :
         m_hasConflicts(other.m_hasConflicts) {}
-
+        
         KeyboardShortcutEntry& KeyboardShortcutEntry::operator=(const KeyboardShortcutEntry& other) {
             m_hasConflicts = other.m_hasConflicts;
             return *this;
         }
 
         KeyboardShortcutEntry::~KeyboardShortcutEntry() = default;
-
+        
         bool KeyboardShortcutEntry::modifiable() const {
             return doGetModifiable();
         }
@@ -44,7 +44,7 @@
         bool KeyboardShortcutEntry::hasConflicts() const {
             return m_hasConflicts;
         }
-
+        
         void KeyboardShortcutEntry::resetConflicts() {
             m_hasConflicts = false;
         }
@@ -60,41 +60,27 @@
         bool KeyboardShortcutEntry::appliesToContext(const int context) const {
             return (actionContext() & context) != 0;
         }
-<<<<<<< HEAD
         
         QString KeyboardShortcutEntry::actionContextDescription() const {
-=======
-
-        wxString KeyboardShortcutEntry::actionContextDescription() const {
->>>>>>> b99914a3
             return actionContextName(actionContext());
         }
 
         QString KeyboardShortcutEntry::actionDescription() const {
             return doGetActionDescription();
         }
-<<<<<<< HEAD
         
         QString KeyboardShortcutEntry::shortcutDescription() const {
             return shortcut().shortcutDisplayString();
         }
         
         QString KeyboardShortcutEntry::asJsonString() const {
-=======
-
-        wxString KeyboardShortcutEntry::shortcutDescription() const {
-            return shortcut().shortcutDisplayString();
-        }
-
-        wxString KeyboardShortcutEntry::asJsonString() const {
->>>>>>> b99914a3
             return doGetJsonString();
         }
 
         const IO::Path& KeyboardShortcutEntry::preferencePath() const {
             return doGetPreference().path();
         }
-
+        
         const KeyboardShortcut& KeyboardShortcutEntry::shortcut() const {
             PreferenceManager& prefs = PreferenceManager::instance();
             return prefs.get(doGetPreference());
@@ -108,7 +94,7 @@
         bool KeyboardShortcutEntry::equals(const KeyboardShortcut& i_shortcut) const {
             return shortcut() == i_shortcut;
         }
-
+        
         void KeyboardShortcutEntry::updateShortcut(const KeyboardShortcut& shortcut) {
             assert(modifiable());
             PreferenceManager& prefs = PreferenceManager::instance();

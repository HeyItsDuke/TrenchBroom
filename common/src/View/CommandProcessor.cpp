/*
 Copyright (C) 2010-2017 Kristian Duske

 This file is part of TrenchBroom.

 TrenchBroom is free software: you can redistribute it and/or modify
 it under the terms of the GNU General Public License as published by
 the Free Software Foundation, either version 3 of the License, or
 (at your option) any later version.

 TrenchBroom is distributed in the hope that it will be useful,
 but WITHOUT ANY WARRANTY; without even the implied warranty of
 MERCHANTABILITY or FITNESS FOR A PARTICULAR PURPOSE.  See the
 GNU General Public License for more details.

 You should have received a copy of the GNU General Public License
 along with TrenchBroom. If not, see <http://www.gnu.org/licenses/>.
 */

#include "CommandProcessor.h"

#include "Exceptions.h"
#include "TemporarilySetAny.h"
#include "View/MapDocumentCommandFacade.h"

#include <QDateTime>

#include <algorithm>

namespace TrenchBroom {
    namespace View {
        const Command::CommandType CommandGroup::Type = Command::freeType();

        CommandGroup::CommandGroup(const String& name, const CommandList& commands,
                                   Notifier<Command::Ptr>& commandDoNotifier,
                                   Notifier<Command::Ptr>& commandDoneNotifier,
                                   Notifier<UndoableCommand::Ptr>& commandUndoNotifier,
                                   Notifier<UndoableCommand::Ptr>& commandUndoneNotifier) :
        UndoableCommand(Type, name),
        m_commands(commands),
        m_commandDoNotifier(commandDoNotifier),
        m_commandDoneNotifier(commandDoneNotifier),
        m_commandUndoNotifier(commandUndoNotifier),
        m_commandUndoneNotifier(commandUndoneNotifier) {}

        bool CommandGroup::doPerformDo(MapDocumentCommandFacade* document) {
            for (auto it = std::begin(m_commands), end = std::end(m_commands); it != end; ++it) {
                UndoableCommand::Ptr command = *it;
                m_commandDoNotifier(command);
                if (!command->performDo(document))
                    throw CommandProcessorException("Partial failure while executing command group");
                m_commandDoneNotifier(command);
            }
            return true;
        }

        bool CommandGroup::doPerformUndo(MapDocumentCommandFacade* document) {
            for (auto it = m_commands.rbegin(), end = m_commands.rend(); it != end; ++it) {
                UndoableCommand::Ptr command = *it;
                m_commandUndoNotifier(command);
                if (!command->performUndo(document))
                    throw CommandProcessorException("Partial failure while undoing command group");
                m_commandUndoneNotifier(command);
            }
            return true;
        }

        bool CommandGroup::doIsRepeatDelimiter() const {
            for (auto it = std::begin(m_commands), end = std::end(m_commands); it != end; ++it) {
                UndoableCommand::Ptr command = *it;
                if (command->isRepeatDelimiter())
                    return true;
            }
            return false;
        }

        bool CommandGroup::doIsRepeatable(MapDocumentCommandFacade* document) const {
            for (auto it = std::begin(m_commands), end = std::end(m_commands); it != end; ++it) {
                UndoableCommand::Ptr command = *it;
                if (!command->isRepeatable(document))
                    return false;
            }
            return true;
        }

        UndoableCommand::Ptr CommandGroup::doRepeat(MapDocumentCommandFacade* document) const {
            CommandList clones;
            for (auto it = std::begin(m_commands), end = std::end(m_commands); it != end; ++it) {
                UndoableCommand::Ptr command = *it;
                assert(command->isRepeatable(document));
                UndoableCommand::Ptr clone = command->repeat(document);
                clones.push_back(clone);
            }
            return UndoableCommand::Ptr(new CommandGroup(name(), clones, m_commandDoNotifier, m_commandDoneNotifier, m_commandUndoNotifier, m_commandUndoneNotifier));
        }

        bool CommandGroup::doCollateWith(UndoableCommand::Ptr command) {
            return false;
        }
<<<<<<< HEAD
        
        const int64_t CommandProcessor::CollationInterval = 1000;
        
=======

        const wxLongLong CommandProcessor::CollationInterval(1000);

>>>>>>> 25625af4
        struct CommandProcessor::SubmitAndStoreResult {
            bool submitted;
            bool stored;

            SubmitAndStoreResult() :
            submitted(false),
            stored(false) {}
        };

        CommandProcessor::CommandProcessor(MapDocumentCommandFacade* document) :
        m_document(document),
        m_clearRepeatableCommandStack(false),
        m_lastCommandTimestamp(0),
        m_groupLevel(0) {
            ensure(m_document != nullptr, "document is null");
        }

        bool CommandProcessor::hasLastCommand() const {
            return !m_lastCommandStack.empty();
        }

        bool CommandProcessor::hasNextCommand() const {
            return !m_nextCommandStack.empty();
        }

        const String& CommandProcessor::lastCommandName() const {
            if (!hasLastCommand()) {
                throw CommandProcessorException("Command stack is empty");
            } else {
                return m_lastCommandStack.back()->name();
            }
        }

        const String& CommandProcessor::nextCommandName() const {
            if (!hasNextCommand()) {
                throw CommandProcessorException("Undo stack is empty");
            } else {
                return m_nextCommandStack.back()->name();
            }
        }

        void CommandProcessor::beginGroup(const String& name) {
            if (m_groupLevel == 0) {
                m_groupName = name;
            }
            ++m_groupLevel;
        }

        void CommandProcessor::endGroup() {
            if (m_groupLevel == 0) {
                throw CommandProcessorException("Group stack is empty");
            } else {
                --m_groupLevel;
                if (m_groupLevel == 0) {
                    createAndStoreCommandGroup();
                }
            }
        }

        void CommandProcessor::rollbackGroup() {
            while (!m_groupedCommands.empty()) {
                undoCommand(popGroupedCommand());
            }
        }

        bool CommandProcessor::submitCommand(Command::Ptr command) {
            const auto success = doCommand(command);
            if (!success) {
                return false;
            } else {
                m_lastCommandStack.clear();
                m_nextCommandStack.clear();
                return true;
            }
        }

        bool CommandProcessor::submitAndStoreCommand(UndoableCommand::Ptr command) {
            const auto result = submitAndStoreCommand(command, true);
            if (result.submitted) {
                if (result.stored && m_groupLevel == 0) {
                    pushRepeatableCommand(command);
                }
                return true;
            } else {
                return false;
            }
        }

        bool CommandProcessor::undoLastCommand() {
            if (m_groupLevel > 0) {
                throw CommandProcessorException("Cannot undo individual commands of a command group");
            } else {
                auto command = popLastCommand();
                if (undoCommand(command)) {
                    pushNextCommand(command);
                    popLastRepeatableCommand(command);
                    return true;
                } else {
                    return false;
                }
            }
        }

        bool CommandProcessor::redoNextCommand() {
            if (m_groupLevel > 0) {
                throw CommandProcessorException("Cannot redo while in a command group");
            } else {
                auto command = popNextCommand();
                if (doCommand(command)) {
                    if (pushLastCommand(command, false) && m_groupLevel == 0) {
                        pushRepeatableCommand(command);
                    }
                    return true;
                } else {
                    return false;
                }
            }
        }

        bool CommandProcessor::repeatLastCommands() {
            CommandList commands;
            for (auto it = std::begin(m_repeatableCommandStack), end = std::end(m_repeatableCommandStack); it != end; ++it) {
                auto command = *it;
                if (command->isRepeatable(m_document)) {
                    commands.push_back(UndoableCommand::Ptr(command->repeat(m_document)));
                }
            }

            if (commands.empty()) {
                return false;
            }

            StringStream name;
            name << "Repeat " << commands.size() << " Commands";

            auto repeatableCommand = UndoableCommand::Ptr(createCommandGroup(name.str(), commands));
            return submitAndStoreCommand(repeatableCommand, false).submitted;
        }

        void CommandProcessor::clearRepeatableCommands() {
            m_repeatableCommandStack.clear();
            m_clearRepeatableCommandStack = false;
        }

        void CommandProcessor::clear() {
            assert(m_groupLevel == 0);

            clearRepeatableCommands();
            m_lastCommandStack.clear();
            m_nextCommandStack.clear();
            m_lastCommandTimestamp = 0;
        }

        CommandProcessor::SubmitAndStoreResult CommandProcessor::submitAndStoreCommand(UndoableCommand::Ptr command, const bool collate) {
            SubmitAndStoreResult result;
            result.submitted = doCommand(command);
            if (!result.submitted) {
                return result;
            }

            result.stored = storeCommand(command, collate);
            if (!m_nextCommandStack.empty()) {
                m_nextCommandStack.clear();
            }
            return result;
        }

        bool CommandProcessor::doCommand(Command::Ptr command) {
            commandDoNotifier(command);
            if (command->performDo(m_document)) {
                commandDoneNotifier(command);
                return true;
            } else {
                commandDoFailedNotifier(command);
                return false;
            }
        }

        bool CommandProcessor::undoCommand(UndoableCommand::Ptr command) {
            commandUndoNotifier(command);
            if (command->performUndo(m_document)) {
                commandUndoneNotifier(command);
                return true;
            } else {
                commandUndoFailedNotifier(command);
                return false;
            }
        }

        bool CommandProcessor::storeCommand(UndoableCommand::Ptr command, const bool collate) {
            if (m_groupLevel == 0) {
                return pushLastCommand(command, collate);
            } else {
                return pushGroupedCommand(command, collate);
            }
        }

        bool CommandProcessor::pushGroupedCommand(UndoableCommand::Ptr command, const bool collate) {
            assert(m_groupLevel > 0);
            if (!m_groupedCommands.empty()) {
                auto lastCommand = m_groupedCommands.back();
                if (collate && !lastCommand->collateWith(command)) {
                    m_groupedCommands.push_back(command);
                    return false;
                }
            } else {
                m_groupedCommands.push_back(command);
            }
            return true;
        }

        UndoableCommand::Ptr CommandProcessor::popGroupedCommand() {
            assert(m_groupLevel > 0);
            if (m_groupedCommands.empty()) {
                throw CommandProcessorException("Group command stack is empty");
            } else {
                auto groupedCommand = m_groupedCommands.back();
                m_groupedCommands.pop_back();
                return groupedCommand;
            }
        }

        void CommandProcessor::createAndStoreCommandGroup() {
            if (!m_groupedCommands.empty()) {
                if (m_groupName.empty()) {
                    m_groupName = m_groupedCommands.front()->name();
                }
                auto group(createCommandGroup(m_groupName, m_groupedCommands));
                m_groupedCommands.clear();
                pushLastCommand(group, false);
                pushRepeatableCommand(group);
            }
            m_groupName = "";
        }

        UndoableCommand::Ptr CommandProcessor::createCommandGroup(const String& name, const CommandList& commands) {
            return UndoableCommand::Ptr(new CommandGroup(name, commands,
                                                         commandDoNotifier,
                                                         commandDoneNotifier,
                                                         commandUndoNotifier,
                                                         commandUndoneNotifier));
        }

        bool CommandProcessor::pushLastCommand(UndoableCommand::Ptr command, const bool collate) {
            assert(m_groupLevel == 0);
<<<<<<< HEAD
            
            const int64_t timestamp = QDateTime::currentMSecsSinceEpoch();
            const SetLate<int64_t> setLastCommandTimestamp(m_lastCommandTimestamp, timestamp);
            
=======

            const auto timestamp = ::wxGetLocalTimeMillis();
            const SetLate<wxLongLong> setLastCommandTimestamp(m_lastCommandTimestamp, timestamp);

>>>>>>> 25625af4
            if (collatable(collate, timestamp)) {
                auto lastCommand = m_lastCommandStack.back();
                if (lastCommand->collateWith(command)) {
                    return false;
                }
            }
            m_lastCommandStack.push_back(command);
            return true;
        }
<<<<<<< HEAD
        
        bool CommandProcessor::collatable(const bool collate, const int64_t timestamp) const {
=======

        bool CommandProcessor::collatable(const bool collate, const wxLongLong timestamp) const {
>>>>>>> 25625af4
            return collate && !m_lastCommandStack.empty() && timestamp - m_lastCommandTimestamp <= CollationInterval;
        }

        void CommandProcessor::pushNextCommand(UndoableCommand::Ptr command) {
            assert(m_groupLevel == 0);
            m_nextCommandStack.push_back(command);
        }

        void CommandProcessor::pushRepeatableCommand(UndoableCommand::Ptr command) {
            if (command->isRepeatDelimiter()) {
                m_clearRepeatableCommandStack = true;
            } else {
                if (m_clearRepeatableCommandStack) {
                    m_repeatableCommandStack.clear();
                    m_clearRepeatableCommandStack = false;
                }
                m_repeatableCommandStack.push_back(command);
            }
        }

        UndoableCommand::Ptr CommandProcessor::popLastCommand() {
            assert(m_groupLevel == 0);
            if (m_lastCommandStack.empty()) {
                throw CommandProcessorException("Command stack is empty");
            } else {
                auto lastCommand = m_lastCommandStack.back();
                m_lastCommandStack.pop_back();
                return lastCommand;
            }
        }

        UndoableCommand::Ptr CommandProcessor::popNextCommand() {
            assert(m_groupLevel == 0);
            if (m_nextCommandStack.empty()) {
                throw CommandProcessorException("Command stack is empty");
            } else {
                auto nextCommand = m_nextCommandStack.back();
                m_nextCommandStack.pop_back();
                return nextCommand;
            }
        }

        void CommandProcessor::popLastRepeatableCommand(UndoableCommand::Ptr command) {
            if (!m_repeatableCommandStack.empty() && m_repeatableCommandStack.back() == command) {
                m_repeatableCommandStack.pop_back();
            }
        }
    }
}<|MERGE_RESOLUTION|>--- conflicted
+++ resolved
@@ -97,15 +97,9 @@
         bool CommandGroup::doCollateWith(UndoableCommand::Ptr command) {
             return false;
         }
-<<<<<<< HEAD
-        
+
         const int64_t CommandProcessor::CollationInterval = 1000;
-        
-=======
-
-        const wxLongLong CommandProcessor::CollationInterval(1000);
-
->>>>>>> 25625af4
+
         struct CommandProcessor::SubmitAndStoreResult {
             bool submitted;
             bool stored;
@@ -280,8 +274,8 @@
                 return true;
             } else {
                 commandDoFailedNotifier(command);
-                return false;
-            }
+            return false;
+        }
         }
 
         bool CommandProcessor::undoCommand(UndoableCommand::Ptr command) {
@@ -291,8 +285,8 @@
                 return true;
             } else {
                 commandUndoFailedNotifier(command);
-                return false;
-            }
+            return false;
+        }
         }
 
         bool CommandProcessor::storeCommand(UndoableCommand::Ptr command, const bool collate) {
@@ -351,17 +345,10 @@
 
         bool CommandProcessor::pushLastCommand(UndoableCommand::Ptr command, const bool collate) {
             assert(m_groupLevel == 0);
-<<<<<<< HEAD
-            
+
             const int64_t timestamp = QDateTime::currentMSecsSinceEpoch();
             const SetLate<int64_t> setLastCommandTimestamp(m_lastCommandTimestamp, timestamp);
-            
-=======
-
-            const auto timestamp = ::wxGetLocalTimeMillis();
-            const SetLate<wxLongLong> setLastCommandTimestamp(m_lastCommandTimestamp, timestamp);
-
->>>>>>> 25625af4
+
             if (collatable(collate, timestamp)) {
                 auto lastCommand = m_lastCommandStack.back();
                 if (lastCommand->collateWith(command)) {
@@ -371,13 +358,8 @@
             m_lastCommandStack.push_back(command);
             return true;
         }
-<<<<<<< HEAD
-        
+
         bool CommandProcessor::collatable(const bool collate, const int64_t timestamp) const {
-=======
-
-        bool CommandProcessor::collatable(const bool collate, const wxLongLong timestamp) const {
->>>>>>> 25625af4
             return collate && !m_lastCommandStack.empty() && timestamp - m_lastCommandTimestamp <= CollationInterval;
         }
 

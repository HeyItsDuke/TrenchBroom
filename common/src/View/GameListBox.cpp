/*
 Copyright (C) 2010-2017 Kristian Duske

 This file is part of TrenchBroom.

 TrenchBroom is free software: you can redistribute it and/or modify
 it under the terms of the GNU General Public License as published by
 the Free Software Foundation, either version 3 of the License, or
 (at your option) any later version.

 TrenchBroom is distributed in the hope that it will be useful,
 but WITHOUT ANY WARRANTY; without even the implied warranty of
 MERCHANTABILITY or FITNESS FOR A PARTICULAR PURPOSE.  See the
 GNU General Public License for more details.

 You should have received a copy of the GNU General Public License
 along with TrenchBroom. If not, see <http://www.gnu.org/licenses/>.
 */

#include "GameListBox.h"

#include "StringUtils.h"
#include "IO/Path.h"
#include "IO/ResourceUtils.h"
#include "Model/GameConfig.h"
#include "Model/GameFactory.h"
#include "View/GameSelectionCommand.h"

#include <cassert>
#include <wx/log.h>

namespace TrenchBroom {
    namespace View {
        GameListBox::GameListBox(QWidget* parent) :
        ImageListBox(parent, "No Games Found") {
            reloadGameInfos();
            Bind(wxEVT_LISTBOX, &GameListBox::OnListBoxChange, this);
            Bind(wxEVT_LISTBOX_DCLICK, &GameListBox::OnListBoxDoubleClick, this);
        }

        String GameListBox::selectedGameName() const {
            const Model::GameFactory& gameFactory = Model::GameFactory::instance();
            const StringList& gameList = gameFactory.gameList();

            const int index = GetSelection();
            if (index < 0 || index >= static_cast<int>(gameList.size()))
                return "";
            return gameList[static_cast<size_t>(index)];
        }

        void GameListBox::selectGame(const int index) {
            const Model::GameFactory& gameFactory = Model::GameFactory::instance();
            const StringList& gameList = gameFactory.gameList();

            if (index < 0 || index >= static_cast<int>(gameList.size()))
                return;

            SetSelection(index);
        }

        void GameListBox::OnListBoxChange(wxCommandEvent& event) {
            if (IsBeingDeleted()) return;

            submitChangeEvent(GAME_SELECTION_CHANGE_EVENT);
        }

        void GameListBox::OnListBoxDoubleClick(wxCommandEvent& event) {
            if (IsBeingDeleted()) return;

            submitChangeEvent(GAME_SELECTION_DBLCLICK_EVENT);
        }

        void GameListBox::reloadGameInfos() {
            m_gameInfos.clear();

            const Model::GameFactory& gameFactory = Model::GameFactory::instance();
            for (const String& gameName : gameFactory.gameList()) {
                const IO::Path gamePath = gameFactory.gamePath(gameName);
                IO::Path iconPath = gameFactory.iconPath(gameName);
                if (iconPath.isEmpty()) {
                    iconPath = IO::Path("DefaultGameIcon.png");
                }
                const bool experimental = gameFactory.gameConfig(gameName).experimental();

                Info gameInfo;
                gameInfo.image = IO::loadImageResource(iconPath);
                gameInfo.title = gameName + (experimental ? " (experimental)" : "");
                gameInfo.subtitle = gamePath.isEmpty() ? String("Game not found") : gamePath.asString();

                m_gameInfos.push_back(gameInfo);
            }

            SetItemCount(m_gameInfos.size());
            Refresh();
        }

        bool GameListBox::image(const size_t n, wxBitmap& result) const {
            ensure(n < m_gameInfos.size(), "index out of range");
            result = m_gameInfos[n].image;
            return true;
        }
<<<<<<< HEAD
        
        QString GameListBox::title(const size_t n) const {
            ensure(n < m_gameInfos.size(), "index out of range");
            return m_gameInfos[n].title;
        }
        
        QString GameListBox::subtitle(const size_t n) const {
=======

        wxString GameListBox::title(const size_t n) const {
            ensure(n < m_gameInfos.size(), "index out of range");
            return m_gameInfos[n].title;
        }

        wxString GameListBox::subtitle(const size_t n) const {
>>>>>>> 25625af4
            ensure(n < m_gameInfos.size(), "index out of range");
            return m_gameInfos[n].subtitle;
        }

        void GameListBox::submitChangeEvent(const wxEventType type) {
            GameSelectionCommand command(type, selectedGameName());
            command.SetEventObject(this);
            command.SetId(GetId());
            ProcessEvent(command);
        }
    }
}<|MERGE_RESOLUTION|>--- conflicted
+++ resolved
@@ -99,23 +99,13 @@
             result = m_gameInfos[n].image;
             return true;
         }
-<<<<<<< HEAD
-        
+
         QString GameListBox::title(const size_t n) const {
             ensure(n < m_gameInfos.size(), "index out of range");
             return m_gameInfos[n].title;
         }
-        
+
         QString GameListBox::subtitle(const size_t n) const {
-=======
-
-        wxString GameListBox::title(const size_t n) const {
-            ensure(n < m_gameInfos.size(), "index out of range");
-            return m_gameInfos[n].title;
-        }
-
-        wxString GameListBox::subtitle(const size_t n) const {
->>>>>>> 25625af4
             ensure(n < m_gameInfos.size(), "index out of range");
             return m_gameInfos[n].subtitle;
         }

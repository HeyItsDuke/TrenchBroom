/*
 Copyright (C) 2010-2017 Kristian Duske

 This file is part of TrenchBroom.

 TrenchBroom is free software: you can redistribute it and/or modify
 it under the terms of the GNU General Public License as published by
 the Free Software Foundation, either version 3 of the License, or
 (at your option) any later version.

 TrenchBroom is distributed in the hope that it will be useful,
 but WITHOUT ANY WARRANTY; without even the implied warranty of
 MERCHANTABILITY or FITNESS FOR A PARTICULAR PURPOSE.  See the
 GNU General Public License for more details.

 You should have received a copy of the GNU General Public License
 along with TrenchBroom. If not, see <http://www.gnu.org/licenses/>.
 */

#ifndef TrenchBroom_EntityInspector
#define TrenchBroom_EntityInspector

#include "View/TabBook.h"
#include "View/ViewTypes.h"

namespace TrenchBroom {
<<<<<<< HEAD
=======
    namespace Model {
        class Object;
        class SelectionResult;
    }

>>>>>>> 25625af4
    namespace View {
        class EntityBrowser;
        class EntityDefinitionFileChooser;
        class EntityAttributeEditor;
        class GLContextManager;

        class EntityInspector : public TabBookPage {
        private:
            EntityAttributeEditor* m_attributeEditor;
            EntityBrowser* m_entityBrowser;
            EntityDefinitionFileChooser* m_entityDefinitionFileChooser;
        public:
            EntityInspector(QWidget* parent, MapDocumentWPtr document, GLContextManager& contextManager);
        private:
            void createGui(MapDocumentWPtr document, GLContextManager& contextManager);
            QWidget* createAttributeEditor(QWidget* parent, MapDocumentWPtr document);
            QWidget* createEntityBrowser(QWidget* parent, MapDocumentWPtr document, GLContextManager& contextManager);
            QWidget* createEntityDefinitionFileChooser(QWidget* parent, MapDocumentWPtr document);
        };
    }
}

#endif /* defined(TrenchBroom_EntityInspector) */<|MERGE_RESOLUTION|>--- conflicted
+++ resolved
@@ -24,14 +24,6 @@
 #include "View/ViewTypes.h"
 
 namespace TrenchBroom {
-<<<<<<< HEAD
-=======
-    namespace Model {
-        class Object;
-        class SelectionResult;
-    }
-
->>>>>>> 25625af4
     namespace View {
         class EntityBrowser;
         class EntityDefinitionFileChooser;

--- conflicted
+++ resolved
@@ -37,13 +37,8 @@
             wxBookCtrlBase* m_toolBook;
             ViewPopupEditor* m_viewEditor;
         public:
-<<<<<<< HEAD
             MapViewBar(QWidget* parent, MapDocumentWPtr document);
-            
-=======
-            MapViewBar(wxWindow* parent, MapDocumentWPtr document);
 
->>>>>>> 25625af4
             wxBookCtrlBase* toolBook();
 
             void OnSearchPatternChanged(wxCommandEvent& event);

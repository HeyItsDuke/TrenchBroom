/*
 Copyright (C) 2010-2017 Kristian Duske

 This file is part of TrenchBroom.

 TrenchBroom is free software: you can redistribute it and/or modify
 it under the terms of the GNU General Public License as published by
 the Free Software Foundation, either version 3 of the License, or
 (at your option) any later version.

 TrenchBroom is distributed in the hope that it will be useful,
 but WITHOUT ANY WARRANTY; without even the implied warranty of
 MERCHANTABILITY or FITNESS FOR A PARTICULAR PURPOSE.  See the
 GNU General Public License for more details.

 You should have received a copy of the GNU General Public License
 along with TrenchBroom. If not, see <http://www.gnu.org/licenses/>.
 */

#include "EntityDefinitionFileChooser.h"

#include "CollectionUtils.h"
#include "Notifier.h"
#include "Assets/EntityDefinitionFileSpec.h"
#include "IO/Path.h"
#include "Model/Game.h"
#include "Model/GameFactory.h"
#include "View/BorderLine.h"
#include "View/ChoosePathTypeDialog.h"
#include "View/MapDocument.h"
#include "View/TitledPanel.h"
#include "View/ViewConstants.h"
#include "View/ViewUtils.h"

#include <QPushButton>
#include <QListWidget>
#include <QLabel>
#include <QVBoxLayout>
#include <QFileDialog>
#include <QDebug>

#include <cassert>

namespace TrenchBroom {
    namespace View {
        // SingleSelectionListWidget

        SingleSelectionListWidget::SingleSelectionListWidget(QWidget* parent) :
        QListWidget(parent),
        m_allowDeselectAll(true) {}

        void SingleSelectionListWidget::selectionChanged(const QItemSelection& selected, const QItemSelection& deselected) {
            QListWidget::selectionChanged(selected, deselected);

            qDebug() << "selectionChanged " << selected.size() << " sel, " << deselected.size() << " desel\n";

            if (!m_allowDeselectAll) {
                if (selectedIndexes().isEmpty() && !deselected.isEmpty()) {
                    // reselect the items that were just deselected
                    selectionModel()->select(deselected, QItemSelectionModel::Select);
                }
            }
        }

        void SingleSelectionListWidget::setAllowDeselectAll(bool allow) {
            m_allowDeselectAll = allow;
        }

        bool SingleSelectionListWidget::allowDeselectAll() const {
            return m_allowDeselectAll;
        }

        // EntityDefinitionFileChooser

        EntityDefinitionFileChooser::EntityDefinitionFileChooser(QWidget* parent, MapDocumentWPtr document) :
        QWidget(parent),
        m_document(document) {
            createGui();
            bindEvents();
            bindObservers();
        }

        EntityDefinitionFileChooser::~EntityDefinitionFileChooser() {
            unbindObservers();
        }

        void EntityDefinitionFileChooser::OnBuiltinSelectionChanged() {
            qDebug("OnBuiltinSelectionChanged");

            if (m_builtin->selectedItems().isEmpty()) {
                return;
            }

            QListWidgetItem* item = m_builtin->selectedItems().first();
            auto spec = item->data(Qt::UserRole).value<Assets::EntityDefinitionFileSpec>();

            MapDocumentSPtr document = lock(m_document);
            if (document->entityDefinitionFile() == spec) {
                qDebug("OnBuiltinSelectionChanged: already on correct file");
                return;
            }

<<<<<<< HEAD
            qDebug() << "OnBuiltinSelectionChanged: setting to " << QString::fromStdString(spec.asString());
            document->setEntityDefinitionFile(spec);
        }
        
        void EntityDefinitionFileChooser::OnChooseExternalClicked() {
            const QString fileName = QFileDialog::getOpenFileName(nullptr, "Load Entity Definition File", "", "Worldcraft / Hammer files (*.fgd);;QuakeC files (*.def)");
            if (fileName.isEmpty())
                return;
            
            loadEntityDefinitionFile(m_document, this, fileName);
=======
            Assets::EntityDefinitionFileSpec::List specs = document->allEntityDefinitionFiles();
            VectorUtils::sort(specs);

            const size_t index = static_cast<size_t>(m_builtin->GetSelection());
            ensure(index < specs.size(), "index out of range");
            const Assets::EntityDefinitionFileSpec& spec = specs[index];

            document->setEntityDefinitionFile(spec);
        }

        void EntityDefinitionFileChooser::OnChooseExternalClicked(wxCommandEvent& event) {
            if (IsBeingDeleted()) return;

            const wxString pathWxStr = ::wxFileSelector("Load Entity Definition File",
                                                        wxEmptyString, wxEmptyString, wxEmptyString,
                                                        "Worldcraft / Hammer files (*.fgd)|*.fgd|QuakeC files (*.def)|*.def",
                                                        wxFD_OPEN | wxFD_FILE_MUST_EXIST);
            if (pathWxStr.empty())
                return;

            loadEntityDefinitionFile(m_document, this, pathWxStr);
>>>>>>> 25625af4
        }

        void EntityDefinitionFileChooser::OnReloadExternalClicked() {
            MapDocumentSPtr document = lock(m_document);
            const Assets::EntityDefinitionFileSpec& spec = document->entityDefinitionFile();
            document->setEntityDefinitionFile(spec);
        }
<<<<<<< HEAD

        void EntityDefinitionFileChooser::createGui() {
            TitledPanel* builtinContainer = new TitledPanel(nullptr, tr("Builtin"), false);
            //builtinContainer->SetBackgroundColour(wxSystemSettings::GetColour(wxSYS_COLOUR_LISTBOX));
            m_builtin = new SingleSelectionListWidget(); //builtinContainer->getPanel(), wxID_ANY, wxDefaultPosition, wxDefaultSize, 0, nullptr, wxBORDER_NONE);
            m_builtin->setAllowDeselectAll(false);

            auto* builtinSizer = new QVBoxLayout();
            builtinSizer->setContentsMargins(0, 0, 0, 0);
            builtinSizer->addWidget(m_builtin, 1);
            
            builtinContainer->getPanel()->setLayout(builtinSizer);
            
            TitledPanel* externalContainer = new TitledPanel(nullptr, tr("External"), false);
            m_external = new QLabel(tr("use builtin"));
            m_chooseExternal = new QPushButton(tr("Browse..."));
            m_chooseExternal->setToolTip(tr("Click to browse for an entity definition file"));
            m_reloadExternal = new QPushButton(tr("Reload"));
            m_reloadExternal->setToolTip(tr("Reload the currently loaded entity definition file"));

            auto* externalSizer = new QHBoxLayout();
            //externalSizer->addSpacing(LayoutConstants::NarrowHMargin);
            externalSizer->addWidget(m_external, 1);//, wxEXPAND | wxTOP | wxBOTTOM, LayoutConstants::NarrowVMargin);
            //externalSizer->addSpacing(LayoutConstants::NarrowHMargin);
            externalSizer->addWidget(m_chooseExternal, 0);//, wxALIGN_CENTER_VERTICAL | wxTOP | wxBOTTOM, LayoutConstants::NarrowVMargin);
            //externalSizer->addSpacing(LayoutConstants::NarrowHMargin);
            externalSizer->addWidget(m_reloadExternal, 0);//, wxALIGN_CENTER_VERTICAL | wxTOP | wxBOTTOM, LayoutConstants::NarrowVMargin);
            //externalSizer->addSpacing(LayoutConstants::NarrowHMargin);
            
            externalContainer->getPanel()->setLayout(externalSizer);
            
            auto* sizer = new QVBoxLayout();
            sizer->setContentsMargins(0, 0, 0, 0);
            sizer->setSpacing(0);
            sizer->addWidget(builtinContainer, 1);
            sizer->addWidget(new BorderLine(nullptr, BorderLine::Direction_Horizontal), 0);
            sizer->addWidget(externalContainer, 0);
            m_builtin->setMinimumSize(100, 70);
            
            setLayout(sizer);
=======

        void EntityDefinitionFileChooser::OnUpdateReloadExternal(wxUpdateUIEvent& event) {
            if (IsBeingDeleted()) return;

            event.Enable(lock(m_document)->entityDefinitionFile().external());
        }

        void EntityDefinitionFileChooser::createGui() {
            TitledPanel* builtinContainer = new TitledPanel(this, "Builtin", false);
            builtinContainer->SetBackgroundColour(wxSystemSettings::GetColour(wxSYS_COLOUR_LISTBOX));
            m_builtin = new wxListBox(builtinContainer->getPanel(), wxID_ANY, wxDefaultPosition, wxDefaultSize, 0, nullptr, wxBORDER_NONE);

            wxSizer* builtinSizer = new wxBoxSizer(wxVERTICAL);
            builtinSizer->Add(m_builtin, 1, wxEXPAND);

            builtinContainer->getPanel()->SetSizer(builtinSizer);

            TitledPanel* externalContainer = new TitledPanel(this, "External", false);
            m_external = new wxStaticText(externalContainer->getPanel(), wxID_ANY, "use builtin", wxDefaultPosition, wxDefaultSize, wxST_ELLIPSIZE_MIDDLE);
            m_chooseExternal = new wxButton(externalContainer->getPanel(), wxID_ANY, "Browse...", wxDefaultPosition, wxDefaultSize, wxBU_EXACTFIT);
            m_chooseExternal->SetToolTip("Click to browse for an entity definition file");
            m_reloadExternal = new wxButton(externalContainer->getPanel(), wxID_ANY, "Reload", wxDefaultPosition, wxDefaultSize, wxBU_EXACTFIT);
            m_reloadExternal->SetToolTip("Reload the currently loaded entity definition file");

            wxSizer* externalSizer = new wxBoxSizer(wxHORIZONTAL);
            externalSizer->AddSpacer(LayoutConstants::NarrowHMargin);
            externalSizer->Add(m_external, 1, wxEXPAND | wxTOP | wxBOTTOM, LayoutConstants::NarrowVMargin);
            externalSizer->AddSpacer(LayoutConstants::NarrowHMargin);
            externalSizer->Add(m_chooseExternal, 0, wxALIGN_CENTER_VERTICAL | wxTOP | wxBOTTOM, LayoutConstants::NarrowVMargin);
            externalSizer->AddSpacer(LayoutConstants::NarrowHMargin);
            externalSizer->Add(m_reloadExternal, 0, wxALIGN_CENTER_VERTICAL | wxTOP | wxBOTTOM, LayoutConstants::NarrowVMargin);
            externalSizer->AddSpacer(LayoutConstants::NarrowHMargin);

            externalContainer->getPanel()->SetSizer(externalSizer);

            wxSizer* sizer = new wxBoxSizer(wxVERTICAL);
            sizer->Add(builtinContainer, 1, wxEXPAND);
            sizer->Add(new BorderLine(this, BorderLine::Direction_Horizontal), 0, wxEXPAND);
            sizer->Add(externalContainer, 0, wxEXPAND);
            sizer->SetItemMinSize(m_builtin, 100, 70);

            SetSizerAndFit(sizer);
>>>>>>> 25625af4
        }

        void EntityDefinitionFileChooser::bindEvents() {
            connect(m_builtin, &QListWidget::itemSelectionChanged, this, &EntityDefinitionFileChooser::OnBuiltinSelectionChanged);
            connect(m_chooseExternal, &QAbstractButton::clicked, this, &EntityDefinitionFileChooser::OnChooseExternalClicked);
            connect(m_reloadExternal, &QAbstractButton::clicked, this, &EntityDefinitionFileChooser::OnReloadExternalClicked);
        }

        void EntityDefinitionFileChooser::bindObservers() {
            MapDocumentSPtr document = lock(m_document);
            document->documentWasNewedNotifier.addObserver(this, &EntityDefinitionFileChooser::documentWasNewed);
            document->documentWasLoadedNotifier.addObserver(this, &EntityDefinitionFileChooser::documentWasLoaded);
            document->entityDefinitionsDidChangeNotifier.addObserver(this, &EntityDefinitionFileChooser::entityDefinitionsDidChange);
        }

        void EntityDefinitionFileChooser::unbindObservers() {
            if (!expired(m_document)) {
                MapDocumentSPtr document = lock(m_document);
                document->documentWasNewedNotifier.removeObserver(this, &EntityDefinitionFileChooser::documentWasNewed);
                document->documentWasLoadedNotifier.removeObserver(this, &EntityDefinitionFileChooser::documentWasLoaded);
                document->entityDefinitionsDidChangeNotifier.removeObserver(this, &EntityDefinitionFileChooser::entityDefinitionsDidChange);
            }
        }

        void EntityDefinitionFileChooser::documentWasNewed(MapDocument* document) {
            updateControls();
        }

        void EntityDefinitionFileChooser::documentWasLoaded(MapDocument* document) {
            updateControls();
        }

        void EntityDefinitionFileChooser::entityDefinitionsDidChange() {
            updateControls();
        }

        void EntityDefinitionFileChooser::updateControls() {
<<<<<<< HEAD
            m_builtin->setAllowDeselectAll(true);
            m_builtin->clear();
            m_builtin->setAllowDeselectAll(false);
=======
            m_builtin->Clear();
>>>>>>> 25625af4

            MapDocumentSPtr document = lock(m_document);
            Assets::EntityDefinitionFileSpec::List specs = document->allEntityDefinitionFiles();
            VectorUtils::sort(specs);

            for (const Assets::EntityDefinitionFileSpec& spec : specs) {
                const IO::Path& path = spec.path();

                QListWidgetItem* item = new QListWidgetItem();
                item->setData(Qt::DisplayRole, path.lastComponent().asQString());
                item->setData(Qt::UserRole, QVariant::fromValue(spec));

                m_builtin->addItem(item);
            }

            const Assets::EntityDefinitionFileSpec spec = document->entityDefinitionFile();
            if (spec.builtin()) {
                const size_t index = VectorUtils::indexOf(specs, spec);
<<<<<<< HEAD
                if (index < specs.size()) {
                    // FIXME: Why would this not be the case?
                    m_builtin->setCurrentRow(static_cast<int>(index));
                }
                m_external->setText(tr("use builtin"));

                QPalette lightText;
                lightText.setColor(QPalette::WindowText, Colors::disabledText());
                m_external->setPalette(lightText);

                QFont font = m_external->font();
                font.setStyle(QFont::StyleOblique);
                m_external->setFont(font);
=======
                if (index < specs.size())
                    m_builtin->SetSelection(static_cast<int>(index));
                m_external->SetLabel("use builtin");
                m_external->SetForegroundColour(Colors::disabledText());

                wxFont font = m_external->GetFont();
                font.SetStyle(wxFONTSTYLE_ITALIC);
                m_external->SetFont(font);
>>>>>>> 25625af4
            } else {
                m_builtin->clearSelection();
                m_external->setText(spec.path().asQString());

                QPalette normalPal;
                m_external->setPalette(normalPal);

                QFont font = m_external->font();
                font.setStyle(QFont::StyleNormal);
                m_external->setFont(font);
            }

            m_reloadExternal->setEnabled(document->entityDefinitionFile().external());
        }
    }
}<|MERGE_RESOLUTION|>--- conflicted
+++ resolved
@@ -100,40 +100,16 @@
                 return;
             }
 
-<<<<<<< HEAD
             qDebug() << "OnBuiltinSelectionChanged: setting to " << QString::fromStdString(spec.asString());
             document->setEntityDefinitionFile(spec);
         }
-        
+
         void EntityDefinitionFileChooser::OnChooseExternalClicked() {
             const QString fileName = QFileDialog::getOpenFileName(nullptr, "Load Entity Definition File", "", "Worldcraft / Hammer files (*.fgd);;QuakeC files (*.def)");
             if (fileName.isEmpty())
                 return;
-            
+
             loadEntityDefinitionFile(m_document, this, fileName);
-=======
-            Assets::EntityDefinitionFileSpec::List specs = document->allEntityDefinitionFiles();
-            VectorUtils::sort(specs);
-
-            const size_t index = static_cast<size_t>(m_builtin->GetSelection());
-            ensure(index < specs.size(), "index out of range");
-            const Assets::EntityDefinitionFileSpec& spec = specs[index];
-
-            document->setEntityDefinitionFile(spec);
-        }
-
-        void EntityDefinitionFileChooser::OnChooseExternalClicked(wxCommandEvent& event) {
-            if (IsBeingDeleted()) return;
-
-            const wxString pathWxStr = ::wxFileSelector("Load Entity Definition File",
-                                                        wxEmptyString, wxEmptyString, wxEmptyString,
-                                                        "Worldcraft / Hammer files (*.fgd)|*.fgd|QuakeC files (*.def)|*.def",
-                                                        wxFD_OPEN | wxFD_FILE_MUST_EXIST);
-            if (pathWxStr.empty())
-                return;
-
-            loadEntityDefinitionFile(m_document, this, pathWxStr);
->>>>>>> 25625af4
         }
 
         void EntityDefinitionFileChooser::OnReloadExternalClicked() {
@@ -141,7 +117,6 @@
             const Assets::EntityDefinitionFileSpec& spec = document->entityDefinitionFile();
             document->setEntityDefinitionFile(spec);
         }
-<<<<<<< HEAD
 
         void EntityDefinitionFileChooser::createGui() {
             TitledPanel* builtinContainer = new TitledPanel(nullptr, tr("Builtin"), false);
@@ -152,9 +127,9 @@
             auto* builtinSizer = new QVBoxLayout();
             builtinSizer->setContentsMargins(0, 0, 0, 0);
             builtinSizer->addWidget(m_builtin, 1);
-            
+
             builtinContainer->getPanel()->setLayout(builtinSizer);
-            
+
             TitledPanel* externalContainer = new TitledPanel(nullptr, tr("External"), false);
             m_external = new QLabel(tr("use builtin"));
             m_chooseExternal = new QPushButton(tr("Browse..."));
@@ -170,9 +145,9 @@
             //externalSizer->addSpacing(LayoutConstants::NarrowHMargin);
             externalSizer->addWidget(m_reloadExternal, 0);//, wxALIGN_CENTER_VERTICAL | wxTOP | wxBOTTOM, LayoutConstants::NarrowVMargin);
             //externalSizer->addSpacing(LayoutConstants::NarrowHMargin);
-            
+
             externalContainer->getPanel()->setLayout(externalSizer);
-            
+
             auto* sizer = new QVBoxLayout();
             sizer->setContentsMargins(0, 0, 0, 0);
             sizer->setSpacing(0);
@@ -180,52 +155,8 @@
             sizer->addWidget(new BorderLine(nullptr, BorderLine::Direction_Horizontal), 0);
             sizer->addWidget(externalContainer, 0);
             m_builtin->setMinimumSize(100, 70);
-            
+
             setLayout(sizer);
-=======
-
-        void EntityDefinitionFileChooser::OnUpdateReloadExternal(wxUpdateUIEvent& event) {
-            if (IsBeingDeleted()) return;
-
-            event.Enable(lock(m_document)->entityDefinitionFile().external());
-        }
-
-        void EntityDefinitionFileChooser::createGui() {
-            TitledPanel* builtinContainer = new TitledPanel(this, "Builtin", false);
-            builtinContainer->SetBackgroundColour(wxSystemSettings::GetColour(wxSYS_COLOUR_LISTBOX));
-            m_builtin = new wxListBox(builtinContainer->getPanel(), wxID_ANY, wxDefaultPosition, wxDefaultSize, 0, nullptr, wxBORDER_NONE);
-
-            wxSizer* builtinSizer = new wxBoxSizer(wxVERTICAL);
-            builtinSizer->Add(m_builtin, 1, wxEXPAND);
-
-            builtinContainer->getPanel()->SetSizer(builtinSizer);
-
-            TitledPanel* externalContainer = new TitledPanel(this, "External", false);
-            m_external = new wxStaticText(externalContainer->getPanel(), wxID_ANY, "use builtin", wxDefaultPosition, wxDefaultSize, wxST_ELLIPSIZE_MIDDLE);
-            m_chooseExternal = new wxButton(externalContainer->getPanel(), wxID_ANY, "Browse...", wxDefaultPosition, wxDefaultSize, wxBU_EXACTFIT);
-            m_chooseExternal->SetToolTip("Click to browse for an entity definition file");
-            m_reloadExternal = new wxButton(externalContainer->getPanel(), wxID_ANY, "Reload", wxDefaultPosition, wxDefaultSize, wxBU_EXACTFIT);
-            m_reloadExternal->SetToolTip("Reload the currently loaded entity definition file");
-
-            wxSizer* externalSizer = new wxBoxSizer(wxHORIZONTAL);
-            externalSizer->AddSpacer(LayoutConstants::NarrowHMargin);
-            externalSizer->Add(m_external, 1, wxEXPAND | wxTOP | wxBOTTOM, LayoutConstants::NarrowVMargin);
-            externalSizer->AddSpacer(LayoutConstants::NarrowHMargin);
-            externalSizer->Add(m_chooseExternal, 0, wxALIGN_CENTER_VERTICAL | wxTOP | wxBOTTOM, LayoutConstants::NarrowVMargin);
-            externalSizer->AddSpacer(LayoutConstants::NarrowHMargin);
-            externalSizer->Add(m_reloadExternal, 0, wxALIGN_CENTER_VERTICAL | wxTOP | wxBOTTOM, LayoutConstants::NarrowVMargin);
-            externalSizer->AddSpacer(LayoutConstants::NarrowHMargin);
-
-            externalContainer->getPanel()->SetSizer(externalSizer);
-
-            wxSizer* sizer = new wxBoxSizer(wxVERTICAL);
-            sizer->Add(builtinContainer, 1, wxEXPAND);
-            sizer->Add(new BorderLine(this, BorderLine::Direction_Horizontal), 0, wxEXPAND);
-            sizer->Add(externalContainer, 0, wxEXPAND);
-            sizer->SetItemMinSize(m_builtin, 100, 70);
-
-            SetSizerAndFit(sizer);
->>>>>>> 25625af4
         }
 
         void EntityDefinitionFileChooser::bindEvents() {
@@ -263,13 +194,9 @@
         }
 
         void EntityDefinitionFileChooser::updateControls() {
-<<<<<<< HEAD
             m_builtin->setAllowDeselectAll(true);
             m_builtin->clear();
             m_builtin->setAllowDeselectAll(false);
-=======
-            m_builtin->Clear();
->>>>>>> 25625af4
 
             MapDocumentSPtr document = lock(m_document);
             Assets::EntityDefinitionFileSpec::List specs = document->allEntityDefinitionFiles();
@@ -288,7 +215,6 @@
             const Assets::EntityDefinitionFileSpec spec = document->entityDefinitionFile();
             if (spec.builtin()) {
                 const size_t index = VectorUtils::indexOf(specs, spec);
-<<<<<<< HEAD
                 if (index < specs.size()) {
                     // FIXME: Why would this not be the case?
                     m_builtin->setCurrentRow(static_cast<int>(index));
@@ -302,16 +228,6 @@
                 QFont font = m_external->font();
                 font.setStyle(QFont::StyleOblique);
                 m_external->setFont(font);
-=======
-                if (index < specs.size())
-                    m_builtin->SetSelection(static_cast<int>(index));
-                m_external->SetLabel("use builtin");
-                m_external->SetForegroundColour(Colors::disabledText());
-
-                wxFont font = m_external->GetFont();
-                font.SetStyle(wxFONTSTYLE_ITALIC);
-                m_external->SetFont(font);
->>>>>>> 25625af4
             } else {
                 m_builtin->clearSelection();
                 m_external->setText(spec.path().asQString());

/*
 Copyright (C) 2010-2017 Kristian Duske

 This file is part of TrenchBroom.

 TrenchBroom is free software: you can redistribute it and/or modify
 it under the terms of the GNU General Public License as published by
 the Free Software Foundation, either version 3 of the License, or
 (at your option) any later version.

 TrenchBroom is distributed in the hope that it will be useful,
 but WITHOUT ANY WARRANTY; without even the implied warranty of
 MERCHANTABILITY or FITNESS FOR A PARTICULAR PURPOSE.  See the
 GNU General Public License for more details.

 You should have received a copy of the GNU General Public License
 along with TrenchBroom. If not, see <http://www.gnu.org/licenses/>.
 */

#include "EntityDefinitionFileChooser.h"

#include "CollectionUtils.h"
#include "Notifier.h"
#include "Assets/EntityDefinitionFileSpec.h"
#include "IO/Path.h"
#include "Model/Game.h"
#include "Model/GameFactory.h"
#include "View/BorderLine.h"
#include "View/ChoosePathTypeDialog.h"
#include "View/MapDocument.h"
#include "View/TitledPanel.h"
#include "View/ViewConstants.h"
#include "View/ViewUtils.h"

#include <QPushButton>
#include <QListWidget>
#include <QLabel>
#include <QVBoxLayout>
#include <QFileDialog>
#include <QDebug>

#include <cassert>

namespace TrenchBroom {
    namespace View {
        // SingleSelectionListWidget

        SingleSelectionListWidget::SingleSelectionListWidget(QWidget* parent) :
        QListWidget(parent),
        m_allowDeselectAll(true) {}

        void SingleSelectionListWidget::selectionChanged(const QItemSelection& selected, const QItemSelection& deselected) {
            QListWidget::selectionChanged(selected, deselected);

            qDebug() << "selectionChanged " << selected.size() << " sel, " << deselected.size() << " desel\n";

            if (!m_allowDeselectAll) {
                if (selectedIndexes().isEmpty() && !deselected.isEmpty()) {
                    // reselect the items that were just deselected
                    selectionModel()->select(deselected, QItemSelectionModel::Select);
                }
            }
        }

        void SingleSelectionListWidget::setAllowDeselectAll(bool allow) {
            m_allowDeselectAll = allow;
        }

        bool SingleSelectionListWidget::allowDeselectAll() const {
            return m_allowDeselectAll;
        }

        // EntityDefinitionFileChooser

        EntityDefinitionFileChooser::EntityDefinitionFileChooser(QWidget* parent, MapDocumentWPtr document) :
        QWidget(parent),
        m_document(document) {
            createGui();
            bindEvents();
            bindObservers();
        }

        EntityDefinitionFileChooser::~EntityDefinitionFileChooser() {
            unbindObservers();
        }

        void EntityDefinitionFileChooser::OnBuiltinSelectionChanged() {
            qDebug("OnBuiltinSelectionChanged");

            if (m_builtin->selectedItems().isEmpty()) {
                return;
            }

            QListWidgetItem* item = m_builtin->selectedItems().first();
            auto spec = item->data(Qt::UserRole).value<Assets::EntityDefinitionFileSpec>();

            MapDocumentSPtr document = lock(m_document);
            if (document->entityDefinitionFile() == spec) {
                qDebug("OnBuiltinSelectionChanged: already on correct file");
                return;
            }

            qDebug() << "OnBuiltinSelectionChanged: setting to " << QString::fromStdString(spec.asString());
            document->setEntityDefinitionFile(spec);
        }

<<<<<<< HEAD
        void EntityDefinitionFileChooser::OnChooseExternalClicked() {
            const QString fileName = QFileDialog::getOpenFileName(nullptr, "Load Entity Definition File", "", "Worldcraft / Hammer files (*.fgd);;QuakeC files (*.def)");
            if (fileName.isEmpty())
=======
        void EntityDefinitionFileChooser::OnChooseExternalClicked(wxCommandEvent& event) {
            if (IsBeingDeleted()) return;

            const wxString pathWxStr = ::wxFileSelector("Load Entity Definition File",
                                                        wxEmptyString, wxEmptyString, wxEmptyString,
                                                        "All supported entity definition files (*.fgd, *.def, *.ent)|*.fgd;*.def;*.ent|"
                                                        "Worldcraft / Hammer files (*.fgd)|*.fgd|"
                                                        "QuakeC files (*.def)|*.def|"
                                                        "Radiant XML files (*.ent)|*.ent",
                                                        wxFD_OPEN | wxFD_FILE_MUST_EXIST);
            if (pathWxStr.empty())
>>>>>>> 7e2f077a
                return;

            loadEntityDefinitionFile(m_document, this, fileName);
        }

        void EntityDefinitionFileChooser::OnReloadExternalClicked() {
            MapDocumentSPtr document = lock(m_document);
            const Assets::EntityDefinitionFileSpec& spec = document->entityDefinitionFile();
            document->setEntityDefinitionFile(spec);
        }

        void EntityDefinitionFileChooser::createGui() {
            TitledPanel* builtinContainer = new TitledPanel(nullptr, tr("Builtin"), false);
            //builtinContainer->SetBackgroundColour(wxSystemSettings::GetColour(wxSYS_COLOUR_LISTBOX));
            m_builtin = new SingleSelectionListWidget(); //builtinContainer->getPanel(), wxID_ANY, wxDefaultPosition, wxDefaultSize, 0, nullptr, wxBORDER_NONE);
            m_builtin->setAllowDeselectAll(false);

            auto* builtinSizer = new QVBoxLayout();
            builtinSizer->setContentsMargins(0, 0, 0, 0);
            builtinSizer->addWidget(m_builtin, 1);

            builtinContainer->getPanel()->setLayout(builtinSizer);

            TitledPanel* externalContainer = new TitledPanel(nullptr, tr("External"), false);
            m_external = new QLabel(tr("use builtin"));
            m_chooseExternal = new QPushButton(tr("Browse..."));
            m_chooseExternal->setToolTip(tr("Click to browse for an entity definition file"));
            m_reloadExternal = new QPushButton(tr("Reload"));
            m_reloadExternal->setToolTip(tr("Reload the currently loaded entity definition file"));

            auto* externalSizer = new QHBoxLayout();
            //externalSizer->addSpacing(LayoutConstants::NarrowHMargin);
            externalSizer->addWidget(m_external, 1);//, wxEXPAND | wxTOP | wxBOTTOM, LayoutConstants::NarrowVMargin);
            //externalSizer->addSpacing(LayoutConstants::NarrowHMargin);
            externalSizer->addWidget(m_chooseExternal, 0);//, Qt::AlignVCenter | wxTOP | wxBOTTOM, LayoutConstants::NarrowVMargin);
            //externalSizer->addSpacing(LayoutConstants::NarrowHMargin);
            externalSizer->addWidget(m_reloadExternal, 0);//, Qt::AlignVCenter | wxTOP | wxBOTTOM, LayoutConstants::NarrowVMargin);
            //externalSizer->addSpacing(LayoutConstants::NarrowHMargin);

            externalContainer->getPanel()->setLayout(externalSizer);

            auto* sizer = new QVBoxLayout();
            sizer->setContentsMargins(0, 0, 0, 0);
            sizer->setSpacing(0);
            sizer->addWidget(builtinContainer, 1);
            sizer->addWidget(new BorderLine(nullptr, BorderLine::Direction_Horizontal), 0);
            sizer->addWidget(externalContainer, 0);
            m_builtin->setMinimumSize(100, 70);

            setLayout(sizer);
        }

        void EntityDefinitionFileChooser::bindEvents() {
            connect(m_builtin, &QListWidget::itemSelectionChanged, this, &EntityDefinitionFileChooser::OnBuiltinSelectionChanged);
            connect(m_chooseExternal, &QAbstractButton::clicked, this, &EntityDefinitionFileChooser::OnChooseExternalClicked);
            connect(m_reloadExternal, &QAbstractButton::clicked, this, &EntityDefinitionFileChooser::OnReloadExternalClicked);
        }

        void EntityDefinitionFileChooser::bindObservers() {
            MapDocumentSPtr document = lock(m_document);
            document->documentWasNewedNotifier.addObserver(this, &EntityDefinitionFileChooser::documentWasNewed);
            document->documentWasLoadedNotifier.addObserver(this, &EntityDefinitionFileChooser::documentWasLoaded);
            document->entityDefinitionsDidChangeNotifier.addObserver(this, &EntityDefinitionFileChooser::entityDefinitionsDidChange);
        }

        void EntityDefinitionFileChooser::unbindObservers() {
            if (!expired(m_document)) {
                MapDocumentSPtr document = lock(m_document);
                document->documentWasNewedNotifier.removeObserver(this, &EntityDefinitionFileChooser::documentWasNewed);
                document->documentWasLoadedNotifier.removeObserver(this, &EntityDefinitionFileChooser::documentWasLoaded);
                document->entityDefinitionsDidChangeNotifier.removeObserver(this, &EntityDefinitionFileChooser::entityDefinitionsDidChange);
            }
        }

        void EntityDefinitionFileChooser::documentWasNewed(MapDocument* document) {
            updateControls();
        }

        void EntityDefinitionFileChooser::documentWasLoaded(MapDocument* document) {
            updateControls();
        }

        void EntityDefinitionFileChooser::entityDefinitionsDidChange() {
            updateControls();
        }

        void EntityDefinitionFileChooser::updateControls() {
            m_builtin->setAllowDeselectAll(true);
            m_builtin->clear();
            m_builtin->setAllowDeselectAll(false);

            MapDocumentSPtr document = lock(m_document);
            Assets::EntityDefinitionFileSpec::List specs = document->allEntityDefinitionFiles();
            VectorUtils::sort(specs);

            for (const Assets::EntityDefinitionFileSpec& spec : specs) {
                const IO::Path& path = spec.path();

                QListWidgetItem* item = new QListWidgetItem();
                item->setData(Qt::DisplayRole, path.lastComponent().asQString());
                item->setData(Qt::UserRole, QVariant::fromValue(spec));

                m_builtin->addItem(item);
            }

            const Assets::EntityDefinitionFileSpec spec = document->entityDefinitionFile();
            if (spec.builtin()) {
                const size_t index = VectorUtils::indexOf(specs, spec);
                if (index < specs.size()) {
                    // FIXME: Why would this not be the case?
                    m_builtin->setCurrentRow(static_cast<int>(index));
                }
                m_external->setText(tr("use builtin"));

                QPalette lightText;
                lightText.setColor(QPalette::WindowText, Colors::disabledText());
                m_external->setPalette(lightText);

                QFont font = m_external->font();
                font.setStyle(QFont::StyleOblique);
                m_external->setFont(font);
            } else {
                m_builtin->clearSelection();
                m_external->setText(spec.path().asQString());

                QPalette normalPal;
                m_external->setPalette(normalPal);

                QFont font = m_external->font();
                font.setStyle(QFont::StyleNormal);
                m_external->setFont(font);
            }

            m_reloadExternal->setEnabled(document->entityDefinitionFile().external());
        }
    }
}<|MERGE_RESOLUTION|>--- conflicted
+++ resolved
@@ -104,23 +104,13 @@
             document->setEntityDefinitionFile(spec);
         }
 
-<<<<<<< HEAD
         void EntityDefinitionFileChooser::OnChooseExternalClicked() {
-            const QString fileName = QFileDialog::getOpenFileName(nullptr, "Load Entity Definition File", "", "Worldcraft / Hammer files (*.fgd);;QuakeC files (*.def)");
+            const QString fileName = QFileDialog::getOpenFileName(nullptr, "Load Entity Definition File", "",
+                                                        "All supported entity definition files (*.fgd *.def *.ent);;"
+                                                        "Worldcraft / Hammer files (*.fgd);;"
+                                                        "QuakeC files (*.def);;"
+                                                        "Radiant XML files (*.ent)");
             if (fileName.isEmpty())
-=======
-        void EntityDefinitionFileChooser::OnChooseExternalClicked(wxCommandEvent& event) {
-            if (IsBeingDeleted()) return;
-
-            const wxString pathWxStr = ::wxFileSelector("Load Entity Definition File",
-                                                        wxEmptyString, wxEmptyString, wxEmptyString,
-                                                        "All supported entity definition files (*.fgd, *.def, *.ent)|*.fgd;*.def;*.ent|"
-                                                        "Worldcraft / Hammer files (*.fgd)|*.fgd|"
-                                                        "QuakeC files (*.def)|*.def|"
-                                                        "Radiant XML files (*.ent)|*.ent",
-                                                        wxFD_OPEN | wxFD_FILE_MUST_EXIST);
-            if (pathWxStr.empty())
->>>>>>> 7e2f077a
                 return;
 
             loadEntityDefinitionFile(m_document, this, fileName);

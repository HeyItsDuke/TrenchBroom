--- conflicted
+++ resolved
@@ -76,10 +76,7 @@
             Color m_occludedBoundsColor;
             bool m_applyTinting;
             Color m_tintColor;
-<<<<<<< HEAD
             bool m_grayscale;
-=======
->>>>>>> 6886cda6
             
             void writeColoredBounds(RenderContext& context, const Model::EntityList& entities);
             void writeBounds(RenderContext& context, const Model::EntityList& entities);
@@ -136,14 +133,11 @@
             inline void disableTinting() {
                 m_applyTinting = false;
             }
-<<<<<<< HEAD
             
             inline void setGrayscale(bool grayscale) {
                 m_grayscale = grayscale;
             }
-=======
->>>>>>> 6886cda6
-            
+
             void addEntity(Model::Entity& entity);
             void addEntities(const Model::EntityList& entities);
             void removeEntity(Model::Entity& entity);
